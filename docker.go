--- conflicted
+++ resolved
@@ -900,86 +900,6 @@
 	return buildOptions.Tags[0], nil
 }
 
-// DefaultDockerLifecycleHook returns the default hooks for a Docker container
-func (p *DockerProvider) DefaultDockerLifecycleHook(req ContainerRequest, dockerInput *container.Config, hostConfig *container.HostConfig, networkingConfig *network.NetworkingConfig) ContainerLifecycleHooks {
-	return ContainerLifecycleHooks{
-		PreCreates: []ContainerRequestHook{
-			func(ctx context.Context, req ContainerRequest) error {
-				return p.preCreateContainerHook(ctx, req, dockerInput, hostConfig, networkingConfig)
-			},
-		},
-		PostCreates: []ContainerHook{
-			// copy files to container after it's created
-			func(ctx context.Context, c Container) error {
-				for _, f := range req.Files {
-					err := c.CopyFileToContainer(ctx, f.HostFilePath, f.ContainerFilePath, f.FileMode)
-					if err != nil {
-						return fmt.Errorf("can't copy %s to container: %w", f.HostFilePath, err)
-					}
-				}
-
-				return nil
-			},
-		},
-		PostStarts: []ContainerHook{
-			// first post-start hook is to produce logs and start log consumers
-			func(ctx context.Context, c Container) error {
-				dockerContainer := c.(*DockerContainer)
-
-				logConsumerConfig := req.LogConsumerCfg
-				if logConsumerConfig == nil {
-					return nil
-				}
-
-				for _, consumer := range logConsumerConfig.Consumers {
-					dockerContainer.followOutput(consumer)
-				}
-
-				if len(logConsumerConfig.Consumers) > 0 {
-					return dockerContainer.startLogProduction(ctx, logConsumerConfig.Opts...)
-				}
-				return nil
-			},
-			// second post-start hook is to wait for the container to be ready
-			func(ctx context.Context, c Container) error {
-				dockerContainer := c.(*DockerContainer)
-
-				// if a Wait Strategy has been specified, wait before returning
-				if dockerContainer.WaitingFor != nil {
-					dockerContainer.logger.Printf(
-						"🚧 Waiting for container id %s image: %s. Waiting for: %+v",
-						dockerContainer.ID[:12], dockerContainer.Image, dockerContainer.WaitingFor,
-					)
-					if err := dockerContainer.WaitingFor.WaitUntilReady(ctx, c); err != nil {
-						return err
-					}
-				}
-
-				dockerContainer.isRunning = true
-
-				return nil
-			},
-		},
-		PreTerminates: []ContainerHook{
-			// first pre-terminate hook is to stop the log production
-			func(ctx context.Context, c Container) error {
-				logConsumerConfig := req.LogConsumerCfg
-
-				if logConsumerConfig == nil {
-					return nil
-				}
-				if len(logConsumerConfig.Consumers) == 0 {
-					return nil
-				}
-
-				dockerContainer := c.(*DockerContainer)
-
-				return dockerContainer.stopLogProduction()
-			},
-		},
-	}
-}
-
 // CreateContainer fulfills a request for a container without starting it
 func (p *DockerProvider) CreateContainer(ctx context.Context, req ContainerRequest) (Container, error) {
 	var err error
@@ -1153,17 +1073,13 @@
 	// default hooks include logger hook and pre-create hook
 	defaultHooks := []ContainerLifecycleHooks{
 		DefaultLoggingHook(p.Logger),
-<<<<<<< HEAD
-		p.DefaultDockerLifecycleHook(req, dockerInput, hostConfig, networkingConfig),
-=======
-		defaultPreCreateHook(ctx, p, req, dockerInput, hostConfig, networkingConfig),
-		defaultCopyFileToContainerHook(req.Files),
-		defaultLogConsumersHook(req.LogConsumerCfg),
-		defaultReadinessHook(),
->>>>>>> 5054ae1f
-	}
-
-	req.LifecycleHooks = []ContainerLifecycleHooks{combineContainerHooks(defaultHooks, req.LifecycleHooks)}
+		DefaultPreCreateHook(p, dockerInput, hostConfig, networkingConfig),
+		DefaultCopyFileToContainerHook(req.Files),
+		DefaultLogConsumersHook(req.LogConsumerCfg),
+		DefaultReadinessHook(),
+	}
+
+	req.LifecycleHooks = []ContainerLifecycleHooks{CombineContainerHooks(defaultHooks, req.LifecycleHooks)}
 
 	err = req.creatingHook(ctx)
 	if err != nil {
