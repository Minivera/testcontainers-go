--- conflicted
+++ resolved
@@ -105,24 +105,15 @@
 	NetworkAliases  map[string][]string // for specifying network aliases
 	NetworkMode     container.NetworkMode
 	Resources       container.Resources
-<<<<<<< HEAD
+	Files           []ContainerFile // files which will be copied when container starts
 	User            string          // for specifying uid:gid
 	SkipReaper      bool            // indicates whether we skip setting up a reaper for this
 	ReaperImage     string          // alternative reaper image
 	AutoRemove      bool            // if set to true, the container will be removed from the host when stopped
 	AlwaysPullImage bool            // Always pull image
 	ImagePlatform   string          // ImagePlatform describes the platform which the image runs on.
-	Files           []ContainerFile // files which will be copied when container starts
-=======
-	User            string // for specifying uid:gid
-	SkipReaper      bool   // indicates whether we skip setting up a reaper for this
-	ReaperImage     string // alternative reaper image
-	AutoRemove      bool   // if set to true, the container will be removed from the host when stopped
-	AlwaysPullImage bool   // Always pull image
-	ImagePlatform   string // ImagePlatform describes the platform which the image runs on.
 	Binds           []string
 	ShmSize         int64 // Amount of memory shared with the host (in bytes)
->>>>>>> f93cdb40
 }
 
 type (
